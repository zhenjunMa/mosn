--- conflicted
+++ resolved
@@ -18,176 +18,6 @@
 package featuregate
 
 import (
-<<<<<<< HEAD
-	"testing"
-
-	"fmt"
-	"github.com/spf13/pflag"
-	"github.com/stretchr/testify/assert"
-	"sofastack.io/sofa-mosn/pkg/log"
-	"strings"
-	"time"
-)
-
-var (
-	test        = "1"
-	anotherTest = "a"
-)
-
-func init() {
-	TestDataMutableFeatureGate.AddFeatureSpec(
-		TestDataFeatureEnable,
-		FeatureSpec{Default: false, PreRelease: Alpha, InitFunc: func() {
-			test = "2"
-			time.Sleep(1 * time.Second)
-		}})
-
-	TestDataMutableFeatureGate.AddFeatureSpec(
-		AnotherTestDataFeatureEnable,
-		FeatureSpec{Default: true, PreRelease: Beta, InitFunc: func() {
-			c, err := TestDataMutableFeatureGate.Subscribe(TestDataFeatureEnable)
-			if err != nil {
-				log.DefaultLogger.Errorf("%v", err)
-			}
-
-			select {
-			case _, open := <-c:
-				if !open {
-					break
-				}
-			}
-			anotherTest = "b"
-		}})
-}
-
-func TestFeatureGateFlag(t *testing.T) {
-	// gates for testing
-	const testAlphaGate Feature = "TestAlpha"
-	const testBetaGate Feature = "TestBeta"
-
-	tests := []struct {
-		arg        string
-		expect     map[Feature]bool
-		parseError string
-	}{
-		{
-			arg: "",
-			expect: map[Feature]bool{
-				allAlphaGate:  false,
-				testAlphaGate: false,
-				testBetaGate:  false,
-			},
-		},
-		{
-			arg: "fooBarBaz=true",
-			expect: map[Feature]bool{
-				allAlphaGate:  false,
-				testAlphaGate: false,
-				testBetaGate:  false,
-			},
-			parseError: "unrecognized feature gate: fooBarBaz",
-		},
-		{
-			arg: "AllAlpha=false",
-			expect: map[Feature]bool{
-				allAlphaGate:  false,
-				testAlphaGate: false,
-				testBetaGate:  false,
-			},
-		},
-		{
-			arg: "AllAlpha=true",
-			expect: map[Feature]bool{
-				allAlphaGate:  true,
-				testAlphaGate: true,
-				testBetaGate:  false,
-			},
-		},
-		{
-			arg: "AllAlpha=banana",
-			expect: map[Feature]bool{
-				allAlphaGate:  false,
-				testAlphaGate: false,
-				testBetaGate:  false,
-			},
-			parseError: "invalid value of AllAlpha",
-		},
-		{
-			arg: "AllAlpha=false,TestAlpha=true",
-			expect: map[Feature]bool{
-				allAlphaGate:  false,
-				testAlphaGate: true,
-				testBetaGate:  false,
-			},
-		},
-		{
-			arg: "TestAlpha=true,AllAlpha=false",
-			expect: map[Feature]bool{
-				allAlphaGate:  false,
-				testAlphaGate: true,
-				testBetaGate:  false,
-			},
-		},
-		{
-			arg: "AllAlpha=true,TestAlpha=false",
-			expect: map[Feature]bool{
-				allAlphaGate:  true,
-				testAlphaGate: false,
-				testBetaGate:  false,
-			},
-		},
-		{
-			arg: "TestAlpha=false,AllAlpha=true",
-			expect: map[Feature]bool{
-				allAlphaGate:  true,
-				testAlphaGate: false,
-				testBetaGate:  false,
-			},
-		},
-		{
-			arg: "TestBeta=true,AllAlpha=false",
-			expect: map[Feature]bool{
-				allAlphaGate:  false,
-				testAlphaGate: false,
-				testBetaGate:  true,
-			},
-		},
-	}
-	for i, test := range tests {
-		fs := pflag.NewFlagSet("testfeaturegateflag", pflag.ContinueOnError)
-		f := NewFeatureGate()
-		f.Add(map[Feature]FeatureSpec{
-			testAlphaGate: {Default: false, PreRelease: Alpha},
-			testBetaGate:  {Default: false, PreRelease: Beta},
-		})
-		f.AddFlag(fs)
-
-		err := fs.Parse([]string{fmt.Sprintf("--%s=%s", flagName, test.arg)})
-		if test.parseError != "" {
-			if !strings.Contains(err.Error(), test.parseError) {
-				t.Errorf("%d: Parse() Expected %v, Got %v", i, test.parseError, err)
-			}
-		} else if err != nil {
-			t.Errorf("%d: Parse() Expected nil, Got %v", i, err)
-		}
-		for k, v := range test.expect {
-			if actual := f.enabled.Load().(map[Feature]bool)[k]; actual != v {
-				t.Errorf("%d: expected %s=%v, Got %v", i, k, v, actual)
-			}
-		}
-	}
-}
-
-func TestFeatureGateOverride(t *testing.T) {
-	const testAlphaGate Feature = "TestAlpha"
-	const testBetaGate Feature = "TestBeta"
-
-	// Don't parse the flag, assert defaults are used.
-	var f *defaultFeatureGate = NewFeatureGate()
-	f.Add(map[Feature]FeatureSpec{
-		testAlphaGate: {Default: false, PreRelease: Alpha},
-		testBetaGate:  {Default: false, PreRelease: Beta},
-=======
 	"strings"
 	"testing"
 	"time"
@@ -199,7 +29,6 @@
 	fg := NewFeatureGate()
 	fg.AddFeatureSpec(feature, &BaseFeatureSpec{
 		DefaultValue: true,
->>>>>>> 64fc1858
 	})
 	fg.SetFeatureState(feature, false)
 	if fg.Enabled(feature) {
@@ -295,15 +124,9 @@
 
 }
 
-<<<<<<< HEAD
-	f.updateToReady(testEnabledChangeToReady)
-	if !f.IsReady(testEnabledChangeToReady) {
-		t.Errorf("Excepted true")
-=======
 func _IsSubTimeout(err error) bool {
 	if err == nil {
 		return false
->>>>>>> 64fc1858
 	}
 	return strings.Contains(err.Error(), "subscribe timeout")
 }
@@ -319,26 +142,6 @@
 	<-s.ch
 }
 
-<<<<<<< HEAD
-	var err error
-	err = f.updateToReady("nothing")
-	if err == nil || err.Error() != fmt.Sprintf("feature %s is unknown", "nothing") {
-		t.Errorf("Excepted error: feature %s is unknown", "nothing")
-	}
-
-	err = f.updateToReady(testEnabledWithRepeatUpdate)
-	if err != nil {
-		t.Error("Excepted no error")
-	}
-	err = f.updateToReady(testEnabledWithRepeatUpdate)
-	if err == nil || err.Error() != fmt.Sprintf("repeat setting feature %s to ready", testEnabledWithRepeatUpdate) {
-		t.Errorf("Excepted error: repeat setting feature %s to ready", testEnabledWithRepeatUpdate)
-	}
-
-	err = f.updateToReady(testEnabledSuccessfully)
-	if err != nil {
-		t.Error("Excepted no error")
-=======
 func TestFeatureGateSubscribe(t *testing.T) {
 	fg := NewFeatureGate()
 	var feature Feature = "test"
@@ -364,7 +167,6 @@
 	}
 	if _, err := fg.Subscribe(notify, time.Second); !_IsSubTimeout(err) {
 		t.Error("expected timeout")
->>>>>>> 64fc1858
 	}
 	ch := make(chan struct{})
 	go func() {
@@ -408,30 +210,17 @@
 		},
 		ch: make(chan struct{}),
 	}
-<<<<<<< HEAD
-
-	f.updateToReady(testAfterReady)
-	c, err := f.Subscribe(testAfterReady)
-	_, open := <-c
-	if err != nil || open {
-		t.Errorf("Excepted not error, and %s is ready", testAfterReady)
-=======
 	fg.AddFeatureSpec(notify, fnotify)
 	fg.AddFeatureSpec(notify2, fnotify2)
 	fg.StartInit()
 	if _, err := fg.Subscribe(notify, time.Second); !_IsSubTimeout(err) {
 		t.Error("expected timeout")
->>>>>>> 64fc1858
 	}
 	if _, err := fg.Subscribe(notify2, time.Second); err != nil {
 		t.Error("expected sub return not ready")
 	}
 	ch := make(chan struct{})
 	go func() {
-<<<<<<< HEAD
-		time.Sleep(1 * time.Second)
-		f.updateToReady(testBeforeReady)
-=======
 		defer func() {
 			close(ch)
 		}()
@@ -443,7 +232,6 @@
 		if !ready {
 			t.Error("subscribe expected ready")
 		}
->>>>>>> 64fc1858
 	}()
 
 	// send notify
@@ -459,27 +247,4 @@
 	if fnotify2.inited {
 		t.Error("notify2 should not be inited")
 	}
-<<<<<<< HEAD
-
-}
-
-func TestInitFunc(t *testing.T) {
-	if test != "1" {
-		t.Errorf("Excepted %s, but got %s", "1", test)
-	}
-	if anotherTest != "a" {
-		t.Errorf("Excepted %s, but got %s", "a", test)
-	}
-
-	TestDataMutableFeatureGate.Set(fmt.Sprintf("%s=true,%s=true", TestDataFeatureEnable, AnotherTestDataFeatureEnable))
-	TestDataMutableFeatureGate.StartInit()
-
-	if test != "2" {
-		t.Errorf("Excepted %s, but got %s", "2", test)
-	}
-	if anotherTest != "b" {
-		t.Errorf("Excepted %s, but got %s", "b", anotherTest)
-	}
-=======
->>>>>>> 64fc1858
 }