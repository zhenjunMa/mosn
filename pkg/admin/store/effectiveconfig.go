/*
 * Licensed to the Apache Software Foundation (ASF) under one or more
 * contributor license agreements.  See the NOTICE file distributed with
 * this work for additional information regarding copyright ownership.
 * The ASF licenses this file to You under the Apache License, Version 2.0
 * (the "License"); you may not use this file except in compliance with
 * the License.  You may obtain a copy of the License at
 *
 *     http://www.apache.org/licenses/LICENSE-2.0
 *
 * Unless required by applicable law or agreed to in writing, software
 * distributed under the License is distributed on an "AS IS" BASIS,
 * WITHOUT WARRANTIES OR CONDITIONS OF ANY KIND, either express or implied.
 * See the License for the specific language governing permissions and
 * limitations under the License.
 */

package store

import (
	"sync"

<<<<<<< HEAD
	jsoniter "github.com/json-iterator/go"
=======
	"github.com/json-iterator/go"
>>>>>>> d33729a6
	"mosn.io/mosn/pkg/api/v2"
)

var json = jsoniter.ConfigCompatibleWithStandardLibrary

// effectiveConfig represents mosn's runtime config model
// MOSNConfig is the original config when mosn start
type effectiveConfig struct {
	MOSNConfig interface{}                       `json:"mosn_config,omitempty"`
	Listener   map[string]v2.Listener            `json:"listener,omitempty"`
	Cluster    map[string]v2.Cluster             `json:"cluster,omitempty"`
	Routers    map[string]v2.RouterConfiguration `json:"routers,omitempty"`
}

var conf effectiveConfig
var mutex sync.RWMutex

func init() {

	conf = effectiveConfig{
		Listener: make(map[string]v2.Listener),
		Cluster:  make(map[string]v2.Cluster),
		Routers:  make(map[string]v2.RouterConfiguration),
	}
}

func Reset() {
	mutex.Lock()
	defer mutex.Unlock()
	conf.MOSNConfig = nil
	conf.Listener = make(map[string]v2.Listener)
	conf.Cluster = make(map[string]v2.Cluster)
	conf.Routers = make(map[string]v2.RouterConfiguration)
}

func SetMOSNConfig(msonConfig interface{}) {
	mutex.Lock()
	conf.MOSNConfig = msonConfig
	mutex.Unlock()
}

// SetListenerConfig
// Set listener config when AddOrUpdateListener
func SetListenerConfig(listenerName string, listenerConfig v2.Listener) {
	mutex.Lock()
	defer mutex.Unlock()
	if config, ok := conf.Listener[listenerName]; ok {
		// mosn does not support update listener's network filter and stream filter for the time being
		// FIXME
		config.ListenerConfig.FilterChains = listenerConfig.ListenerConfig.FilterChains
		config.ListenerConfig.StreamFilters = listenerConfig.ListenerConfig.StreamFilters
		conf.Listener[listenerName] = config
	} else {
		conf.Listener[listenerName] = listenerConfig
	}
}

func SetClusterConfig(clusterName string, cluster v2.Cluster) {
	mutex.Lock()
	defer mutex.Unlock()
	conf.Cluster[clusterName] = cluster
}

func RemoveClusterConfig(clusterName string) {
	mutex.Lock()
	defer mutex.Unlock()
	delete(conf.Cluster, clusterName)
}

func SetHosts(clusterName string, hostConfigs []v2.Host) {
	mutex.Lock()
	defer mutex.Unlock()
	if cluster, ok := conf.Cluster[clusterName]; ok {
		cluster.Hosts = hostConfigs
		conf.Cluster[clusterName] = cluster
	}
}

func SetRouter(routerName string, router v2.RouterConfiguration) {
	mutex.Lock()
	defer mutex.Unlock()
	// clear the router's dynamic mode, so the dump api will show all routes in the router
	router.RouterConfigPath = ""
	conf.Routers[routerName] = router
}

// Dump
// Dump all config
func Dump() ([]byte, error) {
	mutex.RLock()
	defer mutex.RUnlock()
	return json.Marshal(conf)
}<|MERGE_RESOLUTION|>--- conflicted
+++ resolved
@@ -20,11 +20,7 @@
 import (
 	"sync"
 
-<<<<<<< HEAD
-	jsoniter "github.com/json-iterator/go"
-=======
 	"github.com/json-iterator/go"
->>>>>>> d33729a6
 	"mosn.io/mosn/pkg/api/v2"
 )
 
