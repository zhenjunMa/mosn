/*
 * Licensed to the Apache Software Foundation (ASF) under one or more
 * contributor license agreements.  See the NOTICE file distributed with
 * this work for additional information regarding copyright ownership.
 * The ASF licenses this file to You under the Apache License, Version 2.0
 * (the "License"); you may not use this file except in compliance with
 * the License.  You may obtain a copy of the License at
 *
 *     http://www.apache.org/licenses/LICENSE-2.0
 *
 * Unless required by applicable law or agreed to in writing, software
 * distributed under the License is distributed on an "AS IS" BASIS,
 * WITHOUT WARRANTIES OR CONDITIONS OF ANY KIND, either express or implied.
 * See the License for the specific language governing permissions and
 * limitations under the License.
 */

package config

import (
	"io/ioutil"
	"log"
	"os"
	"path/filepath"

	"github.com/alipay/sofa-mosn/pkg/api/v2"
	"github.com/json-iterator/go"
)

<<<<<<< HEAD
//global instance for load & dump
var configPath string
var config MOSNConfig

type Metadata map[string]interface{}

// FilterChain wraps a set of match criteria, an option TLS context,
// a set of filters, and various other parameters.
type FilterChain struct {
	FilterChainMatch string         `json:"match,omitempty"`
	TLS              TLSConfig      `json:"tls_context,omitempty"`
	Filters          []FilterConfig `json:"filters"`
}

type XProtocolExtendConfig struct {
	SubProtocol string `json:"sub_protocol"`
}

type Proxy struct {
	Name                string                  `json:"name"`
	DownstreamProtocol  string                  `json:"downstream_protocol"`
	UpstreamProtocol    string                  `json:"upstream_protocol"`
	SupportDynamicRoute bool                    `json:"support_dynamic_route"`
	BasicRoutes         []*v2.BasicServiceRoute `json:"basic_routes"` //not used anymore. todo: delete related logic
	VirtualHosts        []*VirtualHost          `json:"virtual_hosts"`
	ValidateClusters    bool                    `json:"validate_clusters"`
	ExtendConfig        map[string]interface{}  `json:"extend_config"`
}

// VirtualHost
// An array of virtual hosts that make up the route table.
type VirtualHost struct {
	Name            string           `json:"name"`
	Domains         []string         `json:"domains"`
	Routers         []Router         `json:"routers"`
	RequireTLS      string           `json:"require_tls"`
	VirtualClusters []VirtualCluster `json:"virtual_clusters"`
}

// VirtualCluster is a way of specifying a regex matching rule against certain important endpoints
// such that statistics are generated explicitly for the matched requests
type VirtualCluster struct {
	Pattern string `json:"pattern"`
	Name    string `json:"name"`
	Method  string `json:"method"`
}

// Router, the list of routes that will be matched, in order, for incoming requests.
// The first route that matches will be used.
type Router struct {
	Match     RouterMatch    `json:"match"`
	Route     RouteAction    `json:"route"`
	Redirect  RedirectAction `json:"redirect"`
	Metadata  Metadata       `json:"metadata"`
	Decorator Decorator      `json:"decorator"`
}

// Decorator
type Decorator string

// RedirectAction
// Return a redirect.
type RedirectAction struct {
	HostRedirect string `json:"host_redirect"`
	PathRedirect string `json:"path_redirect"`
	ResponseCode uint32 `json:"response_code"`
}

// RouterMatch
// Route matching parameters
type RouterMatch struct {
	Prefix        string          `json:"prefix"`
	Path          string          `json:"path"`
	Regex         string          `json:"regex"`
	CaseSensitive bool            `json:"case_sensitive"`
	Runtime       RuntimeUInt32   `json:"runtime"`
	Headers       []HeaderMatcher `json:"headers"`
}

// HeaderMatcher specifies a set of headers that the route should match on.
type HeaderMatcher struct {
	Name  string `json:"name"`
	Value string `json:"value"`
	Regex bool   `json:"regex"`
}

// RuntimeUInt32
// Indicates that the route should additionally match on a runtime key
type RuntimeUInt32 struct {
	DefaultValue uint32 `json:"default_value"`
	RuntimeKey   string `json:"runtime_key"`
}

// RouteAction
// Route request to some upstream clusters.
type RouteAction struct {
	ClusterName      string            `json:"cluster_name"`
	ClusterHeader    string            `json:"cluster_header"`
	WeightedClusters []WeightedCluster `json:"weighted_clusters"`
	MetadataMatch    Metadata          `json:"metadata_match"`
	Timeout          time.Duration     `json:"timeout"`
	RetryPolicy      *RetryPolicy      `json:"retry_policy"`
}

// WeightedCluster.
// Multiple upstream clusters unsupport stream filter type:  healthcheckcan be specified for a given route.
// The request is routed to one of the upstream
// clusters based on weights assigned to each cluster
type WeightedCluster struct {
	Cluster          ClusterWeight `json:"cluster"`
	RuntimeKeyPrefix string        `json:"runtime_key_prefix"` // not used currently
}

// ClusterWeight.
// clusters along with weights that indicate the percentage
// of traffic to be forwarded to each cluster
type ClusterWeight struct {
	Name          string   `json:"name"`
	Weight        uint32   `json:"weight"`
	MetadataMatch Metadata `json:"metadata_match"`
}

// FilterConfig is a config to make up a filter
// Type is the filter's type
type FilterConfig struct {
	Type   string                 `json:"type,omitempty"`
	Config map[string]interface{} `json:"config,omitempty"`
}

type RetryPolicy struct {
	RetryOn      bool          `json:"retry_on"`
	RetryTimeout time.Duration `json:"retry_timeout"`
	NumRetries   uint32        `json:"num_retries"`
}

// AccessLogConfig for making up access log
type AccessLogConfig struct {
	LogPath   string `json:"log_path,omitempty"`
	LogFormat string `json:"log_format,omitempty"`
}

// ListenerConfig
// for making up a listener in mosn
type ListenerConfig struct {
	Name          string         `json:"name,omitempty"`
	Address       string         `json:"address,omitempty"`
	BindToPort    bool           `json:"bind_port"`
	Inspector     bool           `json:"inspector,omitempty"`
	FilterChains  []FilterChain  `json:"filter_chains"`
	StreamFilters []FilterConfig `json:"stream_filters,omitempty"`
	//logger
	LogPath  string `json:"log_path,omitempty"`
	LogLevel string `json:"log_level,omitempty"`
	//HandOffRestoredDestinationConnections
	HandOffRestoredDestinationConnections bool `json:"handoff_restoreddestination"`
	//access log
	AccessLogs []AccessLogConfig `json:"access_logs,omitempty"`
}

// TLSConfig
// Status is the switch to use tls or not
type TLSConfig struct {
	Status       bool                   `json:"status,omitempty"`
	Type         string                 `json:"type,omitempty"`
	ServerName   string                 `json:"server_name,omitempty"`
	CACert       string                 `json:"ca_cert,omitempty"`
	CertChain    string                 `json:"cert_chain,omitempty"`
	PrivateKey   string                 `json:"private_key,omitempty"`
	VerifyClient bool                   `json:"verify_client,omitempty"`
	InsecureSkip bool                   `json:"insecure_skip,omitempty"`
	CipherSuites string                 `json:"cipher_suites,omitempty"`
	EcdhCurves   string                 `json:"ecdh_curves,omitempty"`
	MinVersion   string                 `json:"min_version,omitempty"`
	MaxVersion   string                 `json:"max_version,omitempty"`
	ALPN         string                 `json:"alpn,omitempty"`
	Ticket       string                 `json:"ticket,omitempty"`
	ExtendVerify map[string]interface{} `json:"extend_verify,omitempty"`
}
=======
type ContentKey string
>>>>>>> 8fb6d0e9

// ServerConfig for making up server for mosn
type ServerConfig struct {
	//default logger
	ServerName      string `json:"mosn_server_name"`
	DefaultLogPath  string `json:"default_log_path,omitempty"`
	DefaultLogLevel string `json:"default_log_level,omitempty"`

	UseNetpollMode bool `json:"use_netpoll_mode,omitempty"`
	//graceful shutdown config
	GracefulTimeout v2.DurationConfig `json:"graceful_timeout"`

	//go processor number
	Processor int `json:"processor"`

	Listeners []v2.Listener `json:"listeners,omitempty"`
}

// ClusterManagerConfig for making up cluster manager
// Cluster is the global cluster of mosn
type ClusterManagerConfig struct {
	// Note: consider to use standard configure
	AutoDiscovery bool `json:"auto_discovery"`
	// Note: this is a hack method to realize cluster's  health check which push by registry
	RegistryUseHealthCheck bool         `json:"registry_use_health_check"`
	Clusters               []v2.Cluster `json:"clusters,omitempty"`
}

// MOSNConfig make up mosn to start the mosn project
// Servers contains the listener, filter and so on
// ClusterManager used to manage the upstream
type MOSNConfig struct {
	Servers         []ServerConfig         `json:"servers,omitempty"`         //server config
	ClusterManager  ClusterManagerConfig   `json:"cluster_manager,omitempty"` //cluster config
	ServiceRegistry v2.ServiceRegistryInfo `json:"service_registry"`          //service registry config, used by service discovery module
	//tracing config
	RawDynamicResources jsoniter.RawMessage `json:"dynamic_resources,omitempty"` //dynamic_resources raw message
	RawStaticResources  jsoniter.RawMessage `json:"static_resources,omitempty"`  //static_resources raw message
}

// Mode is mosn's starting type
type Mode uint8

// File means start from config file
// Xds means start from xds
// Mix means start both from file and Xds
const (
	File Mode = iota
	Xds
	Mix
)

func (c *MOSNConfig) Mode() Mode {
	if len(c.Servers) > 0 {
		if len(c.RawStaticResources) == 0 || len(c.RawDynamicResources) == 0 {
			return File
		}

		return Mix
	} else if len(c.RawStaticResources) > 0 && len(c.RawDynamicResources) > 0 {
		return Xds
	}

	return File
}

var (
	configPath string
	config     MOSNConfig
)

// Load config file and parse
func Load(path string) *MOSNConfig {
	log.Println("load config from : ", path)
	content, err := ioutil.ReadFile(path)
	if err != nil {
		log.Fatalln("load config failed, ", err)
		os.Exit(1)
	}
	configPath, _ = filepath.Abs(path)
	// translate to lower case
	err = json.Unmarshal(content, &config)
	if err != nil {
		log.Fatalln("json unmarshal config failed, ", err)
		os.Exit(1)
	}
	return &config
}<|MERGE_RESOLUTION|>--- conflicted
+++ resolved
@@ -27,188 +27,7 @@
 	"github.com/json-iterator/go"
 )
 
-<<<<<<< HEAD
-//global instance for load & dump
-var configPath string
-var config MOSNConfig
-
-type Metadata map[string]interface{}
-
-// FilterChain wraps a set of match criteria, an option TLS context,
-// a set of filters, and various other parameters.
-type FilterChain struct {
-	FilterChainMatch string         `json:"match,omitempty"`
-	TLS              TLSConfig      `json:"tls_context,omitempty"`
-	Filters          []FilterConfig `json:"filters"`
-}
-
-type XProtocolExtendConfig struct {
-	SubProtocol string `json:"sub_protocol"`
-}
-
-type Proxy struct {
-	Name                string                  `json:"name"`
-	DownstreamProtocol  string                  `json:"downstream_protocol"`
-	UpstreamProtocol    string                  `json:"upstream_protocol"`
-	SupportDynamicRoute bool                    `json:"support_dynamic_route"`
-	BasicRoutes         []*v2.BasicServiceRoute `json:"basic_routes"` //not used anymore. todo: delete related logic
-	VirtualHosts        []*VirtualHost          `json:"virtual_hosts"`
-	ValidateClusters    bool                    `json:"validate_clusters"`
-	ExtendConfig        map[string]interface{}  `json:"extend_config"`
-}
-
-// VirtualHost
-// An array of virtual hosts that make up the route table.
-type VirtualHost struct {
-	Name            string           `json:"name"`
-	Domains         []string         `json:"domains"`
-	Routers         []Router         `json:"routers"`
-	RequireTLS      string           `json:"require_tls"`
-	VirtualClusters []VirtualCluster `json:"virtual_clusters"`
-}
-
-// VirtualCluster is a way of specifying a regex matching rule against certain important endpoints
-// such that statistics are generated explicitly for the matched requests
-type VirtualCluster struct {
-	Pattern string `json:"pattern"`
-	Name    string `json:"name"`
-	Method  string `json:"method"`
-}
-
-// Router, the list of routes that will be matched, in order, for incoming requests.
-// The first route that matches will be used.
-type Router struct {
-	Match     RouterMatch    `json:"match"`
-	Route     RouteAction    `json:"route"`
-	Redirect  RedirectAction `json:"redirect"`
-	Metadata  Metadata       `json:"metadata"`
-	Decorator Decorator      `json:"decorator"`
-}
-
-// Decorator
-type Decorator string
-
-// RedirectAction
-// Return a redirect.
-type RedirectAction struct {
-	HostRedirect string `json:"host_redirect"`
-	PathRedirect string `json:"path_redirect"`
-	ResponseCode uint32 `json:"response_code"`
-}
-
-// RouterMatch
-// Route matching parameters
-type RouterMatch struct {
-	Prefix        string          `json:"prefix"`
-	Path          string          `json:"path"`
-	Regex         string          `json:"regex"`
-	CaseSensitive bool            `json:"case_sensitive"`
-	Runtime       RuntimeUInt32   `json:"runtime"`
-	Headers       []HeaderMatcher `json:"headers"`
-}
-
-// HeaderMatcher specifies a set of headers that the route should match on.
-type HeaderMatcher struct {
-	Name  string `json:"name"`
-	Value string `json:"value"`
-	Regex bool   `json:"regex"`
-}
-
-// RuntimeUInt32
-// Indicates that the route should additionally match on a runtime key
-type RuntimeUInt32 struct {
-	DefaultValue uint32 `json:"default_value"`
-	RuntimeKey   string `json:"runtime_key"`
-}
-
-// RouteAction
-// Route request to some upstream clusters.
-type RouteAction struct {
-	ClusterName      string            `json:"cluster_name"`
-	ClusterHeader    string            `json:"cluster_header"`
-	WeightedClusters []WeightedCluster `json:"weighted_clusters"`
-	MetadataMatch    Metadata          `json:"metadata_match"`
-	Timeout          time.Duration     `json:"timeout"`
-	RetryPolicy      *RetryPolicy      `json:"retry_policy"`
-}
-
-// WeightedCluster.
-// Multiple upstream clusters unsupport stream filter type:  healthcheckcan be specified for a given route.
-// The request is routed to one of the upstream
-// clusters based on weights assigned to each cluster
-type WeightedCluster struct {
-	Cluster          ClusterWeight `json:"cluster"`
-	RuntimeKeyPrefix string        `json:"runtime_key_prefix"` // not used currently
-}
-
-// ClusterWeight.
-// clusters along with weights that indicate the percentage
-// of traffic to be forwarded to each cluster
-type ClusterWeight struct {
-	Name          string   `json:"name"`
-	Weight        uint32   `json:"weight"`
-	MetadataMatch Metadata `json:"metadata_match"`
-}
-
-// FilterConfig is a config to make up a filter
-// Type is the filter's type
-type FilterConfig struct {
-	Type   string                 `json:"type,omitempty"`
-	Config map[string]interface{} `json:"config,omitempty"`
-}
-
-type RetryPolicy struct {
-	RetryOn      bool          `json:"retry_on"`
-	RetryTimeout time.Duration `json:"retry_timeout"`
-	NumRetries   uint32        `json:"num_retries"`
-}
-
-// AccessLogConfig for making up access log
-type AccessLogConfig struct {
-	LogPath   string `json:"log_path,omitempty"`
-	LogFormat string `json:"log_format,omitempty"`
-}
-
-// ListenerConfig
-// for making up a listener in mosn
-type ListenerConfig struct {
-	Name          string         `json:"name,omitempty"`
-	Address       string         `json:"address,omitempty"`
-	BindToPort    bool           `json:"bind_port"`
-	Inspector     bool           `json:"inspector,omitempty"`
-	FilterChains  []FilterChain  `json:"filter_chains"`
-	StreamFilters []FilterConfig `json:"stream_filters,omitempty"`
-	//logger
-	LogPath  string `json:"log_path,omitempty"`
-	LogLevel string `json:"log_level,omitempty"`
-	//HandOffRestoredDestinationConnections
-	HandOffRestoredDestinationConnections bool `json:"handoff_restoreddestination"`
-	//access log
-	AccessLogs []AccessLogConfig `json:"access_logs,omitempty"`
-}
-
-// TLSConfig
-// Status is the switch to use tls or not
-type TLSConfig struct {
-	Status       bool                   `json:"status,omitempty"`
-	Type         string                 `json:"type,omitempty"`
-	ServerName   string                 `json:"server_name,omitempty"`
-	CACert       string                 `json:"ca_cert,omitempty"`
-	CertChain    string                 `json:"cert_chain,omitempty"`
-	PrivateKey   string                 `json:"private_key,omitempty"`
-	VerifyClient bool                   `json:"verify_client,omitempty"`
-	InsecureSkip bool                   `json:"insecure_skip,omitempty"`
-	CipherSuites string                 `json:"cipher_suites,omitempty"`
-	EcdhCurves   string                 `json:"ecdh_curves,omitempty"`
-	MinVersion   string                 `json:"min_version,omitempty"`
-	MaxVersion   string                 `json:"max_version,omitempty"`
-	ALPN         string                 `json:"alpn,omitempty"`
-	Ticket       string                 `json:"ticket,omitempty"`
-	ExtendVerify map[string]interface{} `json:"extend_verify,omitempty"`
-}
-=======
 type ContentKey string
->>>>>>> 8fb6d0e9
 
 // ServerConfig for making up server for mosn
 type ServerConfig struct {
