/*
 * Licensed to the Apache Software Foundation (ASF) under one or more
 * contributor license agreements.  See the NOTICE file distributed with
 * this work for additional information regarding copyright ownership.
 * The ASF licenses this file to You under the Apache License, Version 2.0
 * (the "License"); you may not use this file except in compliance with
 * the License.  You may obtain a copy of the License at
 *
 *     http://www.apache.org/licenses/LICENSE-2.0
 *
 * Unless required by applicable law or agreed to in writing, software
 * distributed under the License is distributed on an "AS IS" BASIS,
 * WITHOUT WARRANTIES OR CONDITIONS OF ANY KIND, either express or implied.
 * See the License for the specific language governing permissions and
 * limitations under the License.
 */

package config

import (
	"fmt"
	"net"

	"github.com/alipay/sofa-mosn/pkg/api/v2"
	"github.com/alipay/sofa-mosn/pkg/filter"
	"github.com/alipay/sofa-mosn/pkg/log"
	"github.com/alipay/sofa-mosn/pkg/protocol"
	"github.com/alipay/sofa-mosn/pkg/server"
	"github.com/alipay/sofa-mosn/pkg/types"
	jsoniter "github.com/json-iterator/go"
)

var json = jsoniter.ConfigCompatibleWithStandardLibrary

var protocolsSupported = map[string]bool{
	string(protocol.SofaRPC):   true,
	string(protocol.HTTP2):     true,
	string(protocol.HTTP1):     true,
	string(protocol.Xprotocol): true,
}

// RegisterProtocolParser
// used to register parser
func RegisterProtocolParser(key string) bool {
	if _, ok := protocolsSupported[key]; ok {
		return false
	}
	log.StartLogger.Infof(" %s added to protocolsSupported", key)
	protocolsSupported[key] = true
	return true
}

// ParsedCallback is an
// alias for closure func(data interface{}, endParsing bool) error
type ParsedCallback func(data interface{}, endParsing bool) error

var configParsedCBMaps = make(map[ContentKey][]ParsedCallback)

// Group of ContentKey
// notes: configcontentkey equals to the key of config file
const (
	ParseCallbackKeyCluster        ContentKey = "clusters"
	ParseCallbackKeyServiceRgtInfo ContentKey = "service_registry"
)

// RegisterConfigParsedListener
// used to register ParsedCallback
func RegisterConfigParsedListener(key ContentKey, cb ParsedCallback) {
	if cbs, ok := configParsedCBMaps[key]; ok {
		cbs = append(cbs, cb)
	} else {
		log.StartLogger.Infof(" %s added to configParsedCBMaps", key)
		cpc := []ParsedCallback{cb}
		configParsedCBMaps[key] = cpc
	}
}

// ParseClusterConfig parses config data to api data, verify whether the config is valid
func ParseClusterConfig(clusters []v2.Cluster) ([]v2.Cluster, map[string][]v2.Host) {
	if len(clusters) == 0 {
		log.StartLogger.Warnf("No Cluster provided in cluster config")
	}
	var pClusters []v2.Cluster
	clusterV2Map := make(map[string][]v2.Host)
	for _, c := range clusters {
		if c.Name == "" {
			log.StartLogger.Fatalln("[name] is required in cluster config")
		}
		if c.MaxRequestPerConn == 0 {
			c.MaxRequestPerConn = 1024
			log.StartLogger.Infof("[max_request_per_conn] is not specified, use default value %d", 1024)
		}
		if c.ConnBufferLimitBytes == 0 {
			c.ConnBufferLimitBytes = 16 * 1026
			log.StartLogger.Infof("[conn_buffer_limit_bytes] is not specified, use default value %d", 1024*16)
		}
		if c.LBSubSetConfig.FallBackPolicy > 2 {
			log.StartLogger.Fatalln("lb subset config 's fall back policy set error. ",
				"For 0, represent NO_FALLBACK",
				"For 1, represent ANY_ENDPOINT",
				"For 2, represent DEFAULT_SUBSET")
		}
		if _, ok := protocolsSupported[c.HealthCheck.Protocol]; !ok && c.HealthCheck.Protocol != "" {
			log.StartLogger.Fatal("unsupported health check protocol:", c.HealthCheck.Protocol)
		}
		c.Hosts = parseHostConfig(c.Hosts)
		clusterV2Map[c.Name] = c.Hosts
		pClusters = append(pClusters, c)
	}
	// trigger all callbacks
	if cbs, ok := configParsedCBMaps[ParseCallbackKeyCluster]; ok {
		for _, cb := range cbs {
			cb(pClusters, false)
		}
	}
	return pClusters, clusterV2Map
}

func parseHostConfig(hosts []v2.Host) (hs []v2.Host) {
	for _, host := range hosts {
		host.Weight = transHostWeight(host.Weight)
		hs = append(hs, host)
	}
	return
}

const (
	MinHostWeight = uint32(1)
	MaxHostWeight = uint32(128)
)

func transHostWeight(weight uint32) uint32 {
	if weight > MaxHostWeight {
		return MaxHostWeight
	}
	if weight < MinHostWeight {
		return MinHostWeight
	}
	return weight
}

var logLevelMap = map[string]log.Level{
	"TRACE": log.TRACE,
	"DEBUG": log.DEBUG,
	"FATAL": log.FATAL,
	"ERROR": log.ERROR,
	"WARN":  log.WARN,
	"INFO":  log.INFO,
}

func parseLogLevel(level string) log.Level {
	if logLevel, ok := logLevelMap[level]; ok {
		return logLevel
	}
	return log.INFO
}

// ParseListenerConfig
func ParseListenerConfig(lc *v2.Listener, inheritListeners []*v2.Listener) *v2.Listener {
	if lc.AddrConfig == "" {
		log.StartLogger.Fatalln("[Address] is required in listener config")
	}
	addr, err := net.ResolveTCPAddr("tcp", lc.AddrConfig)
	if err != nil {
		log.StartLogger.Fatalln("[Address] not valid:", lc.AddrConfig)
	}
	//try inherit legacy listener
	var old *net.TCPListener

	for _, il := range inheritListeners {
		ilAddr, err := net.ResolveTCPAddr("tcp", il.Addr.String())
		if err != nil {
			log.StartLogger.Fatalln("[inheritListener] not valid:", il.Addr.String())
		}
		// use ip.Equal to solve ipv4 and ipv6 case
		if addr.IP.Equal(ilAddr.IP) && addr.Port == ilAddr.Port {
			log.StartLogger.Infof("inherit listener addr: %s", lc.AddrConfig)
			old = il.InheritListener
			il.Remain = true
			break
		}
	}
<<<<<<< HEAD

	return &v2.ListenerConfig{
		Name:                                  c.Name,
		Type:                                  c.Type,
		Addr:                                  addr,
		BindToPort:                            c.BindToPort,
		Inspector:                             c.Inspector,
		InheritListener:                       old,
		PerConnBufferLimitBytes:               1 << 15,
		LogPath:                               c.LogPath,
		LogLevel:                              uint8(parseLogLevel(c.LogLevel)),
		AccessLogs:                            parseAccessConfig(c.AccessLogs),
		HandOffRestoredDestinationConnections: c.HandOffRestoredDestinationConnections,
		FilterChains:                          parseFilterChains(c.FilterChains),
		StreamFilters:                         parseStreamFilters(c.StreamFilters),
	}
=======
	lc.Addr = addr
	lc.PerConnBufferLimitBytes = 1 << 15
	lc.InheritListener = old
	lc.LogLevel = uint8(parseLogLevel(lc.LogLevelConfig))
	return lc
>>>>>>> 9c0dc1d0
}

// ParseRouterConfiguration used to get virtualhosts from filter
func ParseRouterConfiguration(c *v2.FilterChain) *v2.RouterConfiguration {
	routerConfiguration := &v2.RouterConfiguration{}
	for _, f := range c.Filters {
		if f.Type == v2.CONNECTION_MANAGER {

			if data, err := json.Marshal(f.Config); err == nil {
				if err := json.Unmarshal(data, routerConfiguration); err != nil {
					log.StartLogger.Fatal("Parsing Virtual Host Error:", err)
				}
			} else {
				log.StartLogger.Fatal("Parsing Virtual Host Error")
			}
		}
	}

	return routerConfiguration
}

// GetListenerDisableIO used to check downstream protocol and return ListenerDisableIO
func GetListenerDisableIO(c *v2.FilterChain) bool {
	for _, f := range c.Filters {
		if f.Type == v2.DEFAULT_NETWORK_FILTER {
			if downstream, ok := f.Config["downstream_protocol"]; ok {
				if downstream == string(protocol.HTTP2) || downstream == string(protocol.HTTP1) {
					return true
				}
			}
		}
	}
	return false
}

// ParseProxyFilter
func ParseProxyFilter(cfg map[string]interface{}) *v2.Proxy {
	proxyConfig := &v2.Proxy{}
	if data, err := json.Marshal(cfg); err == nil {
		json.Unmarshal(data, proxyConfig)
	} else {
		log.StartLogger.Fatal("Parsing Proxy Network Filter Error")
	}

	if proxyConfig.DownstreamProtocol == "" || proxyConfig.UpstreamProtocol == "" {
		log.StartLogger.Fatal("Protocol in String Needed in Proxy Network Filter")
	} else if _, ok := protocolsSupported[proxyConfig.DownstreamProtocol]; !ok {
		log.StartLogger.Fatal("Invalid Downstream Protocol = ", proxyConfig.DownstreamProtocol)
	} else if _, ok := protocolsSupported[proxyConfig.UpstreamProtocol]; !ok {
		log.StartLogger.Fatal("Invalid Upstream Protocol = ", proxyConfig.UpstreamProtocol)
	}

	return proxyConfig
}

// ParseFaultInjectFilter
func ParseFaultInjectFilter(cfg map[string]interface{}) *v2.FaultInject {
	filterConfig := &v2.FaultInject{}
	if data, err := json.Marshal(cfg); err == nil {
		json.Unmarshal(data, filterConfig)
	} else {
		log.StartLogger.Fatal("parsing fault inject filter error")
	}
	return filterConfig
}

// ParseHealthCheckFilter
func ParseHealthCheckFilter(cfg map[string]interface{}) *v2.HealthCheckFilter {
	filterConfig := &v2.HealthCheckFilter{}
	if data, err := json.Marshal(cfg); err == nil {
		json.Unmarshal(data, filterConfig)
	} else {
		log.StartLogger.Fatalln("parsing health check failed")
	}
	return filterConfig
}

// ParseTCPProxy
func ParseTCPProxy(cfg map[string]interface{}) (*v2.TCPProxy, error) {
	proxy := &v2.TCPProxy{}
	if data, err := json.Marshal(cfg); err == nil {
		json.Unmarshal(data, proxy)
	} else {
		return nil, fmt.Errorf("config is not a tcp proxy config: %v", err)
	}
	return proxy, nil
}

func ParseServiceRegistry(src v2.ServiceRegistryInfo) {
	//trigger all callbacks
	if cbs, ok := configParsedCBMaps[ParseCallbackKeyServiceRgtInfo]; ok {
		for _, cb := range cbs {
			cb(src, true)
		}
	}
}

// ParseServerConfig
func ParseServerConfig(c *ServerConfig) *server.Config {
	sc := &server.Config{
		ServerName:      c.ServerName,
		LogPath:         c.DefaultLogPath,
		LogLevel:        parseLogLevel(c.DefaultLogLevel),
		GracefulTimeout: c.GracefulTimeout.Duration,
		Processor:       c.Processor,
		UseNetpollMode:  c.UseNetpollMode,
	}

	return sc
}

// GetStreamFilters returns a stream filter factory by filter.Type
func GetStreamFilters(configs []v2.Filter) []types.StreamFilterChainFactory {
	var factories []types.StreamFilterChainFactory

	for _, c := range configs {
		sfcc, err := filter.CreateStreamFilterChainFactory(c.Type, c.Config)
		if err != nil {
			log.DefaultLogger.Errorf(err.Error())
			continue
		}
		factories = append(factories, sfcc)
	}

	return factories
}

// GetNetworkFilters returns a network filter factory by filter.Type
func GetNetworkFilters(c *v2.FilterChain) []types.NetworkFilterChainFactory {
	var factories []types.NetworkFilterChainFactory
	for _, f := range c.Filters {
		factory, err := filter.CreateNetworkFilterChainFactory(f.Type, f.Config)
		if err != nil {
			log.StartLogger.Errorf("network filter create failed :", err)
			continue
		}
		factories = append(factories, factory)
	}
	return factories
}<|MERGE_RESOLUTION|>--- conflicted
+++ resolved
@@ -27,7 +27,7 @@
 	"github.com/alipay/sofa-mosn/pkg/protocol"
 	"github.com/alipay/sofa-mosn/pkg/server"
 	"github.com/alipay/sofa-mosn/pkg/types"
-	jsoniter "github.com/json-iterator/go"
+	"github.com/json-iterator/go"
 )
 
 var json = jsoniter.ConfigCompatibleWithStandardLibrary
@@ -180,30 +180,12 @@
 			break
 		}
 	}
-<<<<<<< HEAD
-
-	return &v2.ListenerConfig{
-		Name:                                  c.Name,
-		Type:                                  c.Type,
-		Addr:                                  addr,
-		BindToPort:                            c.BindToPort,
-		Inspector:                             c.Inspector,
-		InheritListener:                       old,
-		PerConnBufferLimitBytes:               1 << 15,
-		LogPath:                               c.LogPath,
-		LogLevel:                              uint8(parseLogLevel(c.LogLevel)),
-		AccessLogs:                            parseAccessConfig(c.AccessLogs),
-		HandOffRestoredDestinationConnections: c.HandOffRestoredDestinationConnections,
-		FilterChains:                          parseFilterChains(c.FilterChains),
-		StreamFilters:                         parseStreamFilters(c.StreamFilters),
-	}
-=======
+
 	lc.Addr = addr
 	lc.PerConnBufferLimitBytes = 1 << 15
 	lc.InheritListener = old
 	lc.LogLevel = uint8(parseLogLevel(lc.LogLevelConfig))
 	return lc
->>>>>>> 9c0dc1d0
 }
 
 // ParseRouterConfiguration used to get virtualhosts from filter
