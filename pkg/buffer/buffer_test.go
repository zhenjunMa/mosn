--- conflicted
+++ resolved
@@ -21,10 +21,6 @@
 	"context"
 	"testing"
 
-<<<<<<< HEAD
-	"mosn.io/mosn/pkg/types"
-=======
->>>>>>> d33729a6
 	"runtime/debug"
 
 	"mosn.io/mosn/pkg/types"
