package network

import (
	"context"
	"net"
	"runtime/debug"
	"time"

	"gitlab.alipay-inc.com/afe/mosn/pkg/api/v2"

	"gitlab.alipay-inc.com/afe/mosn/pkg/log"
	"gitlab.alipay-inc.com/afe/mosn/pkg/types"
	"gitlab.alipay-inc.com/afe/mosn/pkg/tls"
)

// listener impl based on golang net package
type listener struct {
	name                                  string
	localAddress                          net.Addr
	bindToPort                            bool
	listenerTag                           uint64
	perConnBufferLimitBytes               uint32
	handOffRestoredDestinationConnections bool
	cb                                    types.ListenerEventListener
	rawl                                  *net.TCPListener
	logger                                log.Logger
	tlsMng                                types.TLSContextManager
}

func NewListener(lc *v2.ListenerConfig, logger log.Logger) types.Listener {

	l := &listener{
		name:                                  lc.Name,
		localAddress:                          lc.Addr,
		bindToPort:                            lc.BindToPort,
		listenerTag:                           lc.ListenerTag,
		perConnBufferLimitBytes:               lc.PerConnBufferLimitBytes,
		handOffRestoredDestinationConnections: lc.HandOffRestoredDestinationConnections,
		logger:         logger,
	}

	if lc.InheritListener != nil {
		//inherit old process's listener
		l.rawl = lc.InheritListener
	}

    l.tlsMng = tls.NewTLSServerContextManager(lc.FilterChains, l, logger)

	return l
}

func (l *listener) Name() string {
	return l.name
}

func (l *listener) Addr() net.Addr {
	return l.localAddress
}

func (l *listener) Start(lctx context.Context) {
<<<<<<< HEAD
=======
	//call listen if not inherit
	if l.rawl == nil && l.bindToPort {
		if err := l.listen(lctx); err != nil {
			// TODO: notify listener callbacks
			log.StartLogger.Fatalln(l.name, " listen failed, ", err)
			return
		}
	}
>>>>>>> 9c81a1eb

	if l.bindToPort {
		//call listen if not inherit
		if l.rawl == nil {
			if err := l.listen(lctx); err != nil {
				// TODO: notify listener callbacks
				log.StartLogger.Fatalln(l.name, " listen failed, ", err)
				return
			}
		}
		
		for {
			if err := l.accept(lctx); err != nil {
				if nerr, ok := err.(net.Error); ok && nerr.Timeout() {
					l.logger.Infof("listener %s stop accepting connections by deadline", l.name)
					return
				} else if ope, ok := err.(*net.OpError); ok {
					if !(ope.Timeout() && ope.Temporary()) {
						l.logger.Errorf("not temp-timeout error:%s", err.Error())
					}
				} else {
					l.logger.Errorf("unknown error while listener accepting:%s", err.Error())
				}
			}
		}
	}
}

func (l *listener) Stop() {
	l.rawl.SetDeadline(time.Now())
}

func (l *listener) ListenerTag() uint64 {
	return l.listenerTag
}

func (l *listener) ListenerFD() (uintptr, error) {
	file, err := l.rawl.File()
	if err != nil {
		l.logger.Errorf(" listener %s fd not found : %v", l.name, err)
		return 0, err
	}
	defer file.Close()
	return file.Fd(), nil
}

func (l *listener) PerConnBufferLimitBytes() uint32 {
	return l.perConnBufferLimitBytes
}

func (l *listener) SetListenerCallbacks(cb types.ListenerEventListener) {
	l.cb = cb
}

func (l *listener) Close(lctx context.Context) error {
	l.cb.OnClose()
	return l.rawl.Close()
}

func (l *listener) listen(lctx context.Context) error {
	var err error

	var rawl *net.TCPListener
	if rawl, err = net.ListenTCP("tcp", l.localAddress.(*net.TCPAddr)); err != nil {
		return err
	}

	l.rawl = rawl

	return nil
}

func (l *listener) accept(lctx context.Context) error {
	rawc, err := l.rawl.Accept()

	if err != nil {
		return err
	}

	// TODO: use thread pool
	go func() {
		defer func() {
			if p := recover(); p != nil {
				l.logger.Errorf("panic %v", p)

				debug.PrintStack()
			}
		}()

		if l.tlsMng != nil && l.tlsMng.Enabled() {
			rawc = l.tlsMng.Conn(rawc)
		}

		l.cb.OnAccept(rawc, l.handOffRestoredDestinationConnections)
	}()

	return nil
}<|MERGE_RESOLUTION|>--- conflicted
+++ resolved
@@ -58,8 +58,6 @@
 }
 
 func (l *listener) Start(lctx context.Context) {
-<<<<<<< HEAD
-=======
 	//call listen if not inherit
 	if l.rawl == nil && l.bindToPort {
 		if err := l.listen(lctx); err != nil {
@@ -68,18 +66,8 @@
 			return
 		}
 	}
->>>>>>> 9c81a1eb
 
 	if l.bindToPort {
-		//call listen if not inherit
-		if l.rawl == nil {
-			if err := l.listen(lctx); err != nil {
-				// TODO: notify listener callbacks
-				log.StartLogger.Fatalln(l.name, " listen failed, ", err)
-				return
-			}
-		}
-		
 		for {
 			if err := l.accept(lctx); err != nil {
 				if nerr, ok := err.(net.Error); ok && nerr.Timeout() {
