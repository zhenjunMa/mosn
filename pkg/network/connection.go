--- conflicted
+++ resolved
@@ -26,15 +26,12 @@
 	"sync"
 	"sync/atomic"
 	"time"
-<<<<<<< HEAD
-	"runtime/debug"
-=======
 
 	"github.com/alipay/sofa-mosn/pkg/buffer"
 	"github.com/alipay/sofa-mosn/pkg/log"
 	"github.com/alipay/sofa-mosn/pkg/types"
 	"github.com/rcrowley/go-metrics"
->>>>>>> a1c77ade
+	"runtime/debug"
 )
 
 // Network related const
@@ -68,18 +65,11 @@
 
 	stopChan            chan struct{}
 	curWriteBufferData  []types.IoBuffer
-<<<<<<< HEAD
-	readBuffer          *buffer.IoBufferPoolEntry
-	writeBuffer         *buffer.IoBufferPoolEntry
-	writeBufferMux      sync.RWMutex
-	writeBufferChan     chan bool
-	writeSchedChan      chan bool
-=======
 	readBuffer          types.IoBuffer
 	writeBuffers        net.Buffers
 	ioBuffers           []types.IoBuffer
 	writeBufferChan     chan *[]types.IoBuffer
->>>>>>> a1c77ade
+	writeSchedChan      chan bool
 	internalLoopStarted bool
 	internalStopChan    chan struct{}
 	transferChan        chan uint64
@@ -109,12 +99,8 @@
 		readEnabled:      true,
 		readEnabledChan:  make(chan bool, 1),
 		internalStopChan: make(chan struct{}),
-<<<<<<< HEAD
-		writeBufferChan:  make(chan bool, 1),
+		writeBufferChan:  make(chan *[]types.IoBuffer, 32),
 		writeSchedChan:   make(chan bool, 1),
-=======
-		writeBufferChan:  make(chan *[]types.IoBuffer, 32),
->>>>>>> a1c77ade
 		transferChan:     make(chan uint64),
 		stats: &types.ConnectionStats{
 			ReadTotal:    metrics.NewCounter(),
@@ -239,6 +225,23 @@
 func (c *connection) scheduleWrite() {
 	writePool.ScheduleAlways(func() {
 		defer func() { <-c.writeSchedChan }()
+
+		// at least 1 buffer need
+		c.appendBuffer(<-c.writeBufferChan)
+
+		//todo: dynamic set loop nums
+		//slots := len(c.writeBufferChan)
+		//if slots < 10 {
+		//	slots = 10
+		//}
+
+		for i := 0; i < 10; i++ {
+			select {
+			case buf := <-c.writeBufferChan:
+				c.appendBuffer(buf)
+			default:
+			}
+		}
 
 		_, err := c.doWrite()
 		if err != nil {
@@ -389,36 +392,26 @@
 		return nil
 	}
 
-<<<<<<< HEAD
-	c.writeBufferMux.Lock()
-
-	if c.writeBuffer == nil {
-		c.writeBuffer = c.writeBufferPool.Take(c.rawConnection)
-	}
-
-	for _, buf := range buffers {
-		if buf != nil {
-			buf.WriteTo(c.writeBuffer.Br)
-		}
-	}
-	c.writeBufferMux.Unlock()
-
-	if c.internalLoopStarted {
-		if len(c.writeBufferChan) == 0 {
-			c.writeBufferChan <- true
-		}
-	} else {
-
+	if !c.internalLoopStarted {
 		// Start schedule if not started
 		select {
 		case c.writeSchedChan <- true:
 			c.scheduleWrite()
 		default:
 		}
-	}
-=======
-	c.writeBufferChan <- &buffers
->>>>>>> a1c77ade
+
+	wait:
+		// we use for-loop with select:c.writeSchedChan to avoid chan-send blocking
+		// 'c.writeBufferChan <- &buffers' might block if write goroutine costs much time on 'doWriteIo'
+		for {
+			select {
+			case c.writeBufferChan <- &buffers:
+				break wait
+			case c.writeSchedChan <- true:
+				c.scheduleWrite()
+			}
+		}
+	}
 
 	return nil
 }
@@ -786,14 +779,8 @@
 			readEnabled:      true,
 			readEnabledChan:  make(chan bool, 1),
 			internalStopChan: make(chan struct{}),
-<<<<<<< HEAD
-			writeBufferChan:  make(chan bool, 1),
+			writeBufferChan:  make(chan *[]types.IoBuffer, 32),
 			writeSchedChan:   make(chan bool, 1),
-			readerBufferPool: readerBufferPool,
-			writeBufferPool:  writeBufferPool,
-=======
-			writeBufferChan:  make(chan *[]types.IoBuffer, 32),
->>>>>>> a1c77ade
 			stats: &types.ConnectionStats{
 				ReadTotal:    metrics.NewCounter(),
 				ReadCurrent:  metrics.NewGauge(),
