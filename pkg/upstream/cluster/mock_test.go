/*
 * Licensed to the Apache Software Foundation (ASF) under one or more
 * contributor license agreements.  See the NOTICE file distributed with
 * this work for additional information regarding copyright ownership.
 * The ASF licenses this file to You under the Apache License, Version 2.0
 * (the "License"); you may not use this file except in compliance with
 * the License.  You may obtain a copy of the License at
 *
 *     http://www.apache.org/licenses/LICENSE-2.0
 *
 * Unless required by applicable law or agreed to in writing, software
 * distributed under the License is distributed on an "AS IS" BASIS,
 * WITHOUT WARRANTIES OR CONDITIONS OF ANY KIND, either express or implied.
 * See the License for the specific language governing permissions and
 * limitations under the License.
 */

package cluster

import (
	"context"
	"fmt"
	"sync/atomic"

	"mosn.io/api"
	"mosn.io/mosn/pkg/network"
	"mosn.io/mosn/pkg/router"
	"mosn.io/mosn/pkg/types"
)

type mockHost struct {
	name       string
	addr       string
	meta       api.Metadata
	healthFlag *uint64
	types.Host
}

func (h *mockHost) Hostname() string {
	return h.name
}

func (h *mockHost) AddressString() string {
	return h.addr
}

func (h *mockHost) Metadata() api.Metadata {
	return h.meta
}

func (h *mockHost) Health() bool {
	if h.healthFlag == nil {
		h.healthFlag = GetHealthFlagPointer(h.addr)
	}
	return atomic.LoadUint64(h.healthFlag) == 0
}

func (h *mockHost) ClearHealthFlag(flag api.HealthFlag) {
	if h.healthFlag == nil {
		h.healthFlag = GetHealthFlagPointer(h.addr)
	}
	ClearHealthFlag(h.healthFlag, flag)
}

func (h *mockHost) SetHealthFlag(flag api.HealthFlag) {
	if h.healthFlag == nil {
		h.healthFlag = GetHealthFlagPointer(h.addr)
	}
	SetHealthFlag(h.healthFlag, flag)
}

func (h *mockHost) HealthFlag() api.HealthFlag {
	return api.HealthFlag(atomic.LoadUint64(h.healthFlag))
}

type ipPool struct {
	idx int
	ips []string
}

func (pool *ipPool) Get() string {
	ip := pool.ips[pool.idx]
	pool.idx++
	return ip
}

func (pool *ipPool) MakeHosts(size int, meta api.Metadata) []types.Host {
	hosts := make([]types.Host, size)
	for i := 0; i < size; i++ {
		host := &mockHost{
			addr: pool.Get(),
			meta: meta,
		}
		host.name = host.addr
		hosts[i] = host
	}
	return hosts
}

// makePool makes ${size} ips in a ipPool
func makePool(size int) *ipPool {
	var start int64 = 3221291264 // 192.1.1.0:80
	ips := make([]string, size)
	for i := 0; i < size; i++ {
		ip := start + int64(i)
		ips[i] = fmt.Sprintf("%d.%d.%d.%d:80", byte(ip>>24), byte(ip>>16), byte(ip>>8), byte(ip))
	}
	return &ipPool{
		ips: ips,
	}
}

type mockConnPool struct {
<<<<<<< HEAD
	host atomic.Value
=======
	h          types.Host
	supportTLS bool
	types.ConnectionPool
>>>>>>> 3486b89c
}

const mockProtocol = types.ProtocolName("mock")

func (p *mockConnPool) Protocol() types.ProtocolName {
	return mockProtocol
}

func (p *mockConnPool) CheckAndInit(ctx context.Context) bool {
	return true
}

func (p *mockConnPool) SupportTLS() bool {
<<<<<<< HEAD
	return p.Host().SupportTLS()
=======
	return p.supportTLS
>>>>>>> 3486b89c
}

func (p *mockConnPool) Shutdown() {
}

func (p *mockConnPool) Close() {
}

func (p *mockConnPool) NewStream(ctx context.Context, receiver types.StreamReceiveListener, listener types.PoolEventListener) {
}

func (p *mockConnPool) Host() types.Host {
	h := p.host.Load()
	if host, ok := h.(types.Host); ok {
		return host
	}

	return nil
}

func (p *mockConnPool) UpdateHost(h types.Host) {
	p.host.Store(h)
}

func init() {
	network.RegisterNewPoolFactory(mockProtocol, func(h types.Host) types.ConnectionPool {
<<<<<<< HEAD
		pool := &mockConnPool{}
		pool.host.Store(h)
		return pool
=======
		return &mockConnPool{
			h:          h,
			supportTLS: h.SupportTLS(),
		}
>>>>>>> 3486b89c
	})
	types.RegisterConnPoolFactory(mockProtocol, true)
}

type mockLbContext struct {
	types.LoadBalancerContext
	mmc    api.MetadataMatchCriteria
	header api.HeaderMap
}

func newMockLbContext(m map[string]string) types.LoadBalancerContext {
	var mmc api.MetadataMatchCriteria
	if m != nil {
		mmc = router.NewMetadataMatchCriteriaImpl(m)
	}
	return &mockLbContext{
		mmc: mmc,
	}
}

func newMockLbContextWithHeader(m map[string]string, header types.HeaderMap) types.LoadBalancerContext {
	mmc := router.NewMetadataMatchCriteriaImpl(m)
	return &mockLbContext{
		mmc:    mmc,
		header: header,
	}
}

func (ctx *mockLbContext) MetadataMatchCriteria() api.MetadataMatchCriteria {
	return ctx.mmc
}

func (ctx *mockLbContext) DownstreamHeaders() types.HeaderMap {
	return ctx.header
}

func (ctx *mockLbContext) DownstreamContext() context.Context {
	return nil
}<|MERGE_RESOLUTION|>--- conflicted
+++ resolved
@@ -111,13 +111,9 @@
 }
 
 type mockConnPool struct {
-<<<<<<< HEAD
-	host atomic.Value
-=======
-	h          types.Host
+	host       atomic.Value
 	supportTLS bool
 	types.ConnectionPool
->>>>>>> 3486b89c
 }
 
 const mockProtocol = types.ProtocolName("mock")
@@ -131,11 +127,7 @@
 }
 
 func (p *mockConnPool) SupportTLS() bool {
-<<<<<<< HEAD
-	return p.Host().SupportTLS()
-=======
 	return p.supportTLS
->>>>>>> 3486b89c
 }
 
 func (p *mockConnPool) Shutdown() {
@@ -162,16 +154,11 @@
 
 func init() {
 	network.RegisterNewPoolFactory(mockProtocol, func(h types.Host) types.ConnectionPool {
-<<<<<<< HEAD
-		pool := &mockConnPool{}
+		pool := &mockConnPool{
+			supportTLS: h.SupportTLS(),
+		}
 		pool.host.Store(h)
 		return pool
-=======
-		return &mockConnPool{
-			h:          h,
-			supportTLS: h.SupportTLS(),
-		}
->>>>>>> 3486b89c
 	})
 	types.RegisterConnPoolFactory(mockProtocol, true)
 }
