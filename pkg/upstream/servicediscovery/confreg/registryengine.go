--- conflicted
+++ resolved
@@ -17,14 +17,9 @@
 
 //Startup registry endpoint.
 func init() {
-<<<<<<< HEAD
-    fmt.Printf("---[][][]----")
-    //log.DefaultLogger.Debugf("", log.INFO)
-    log.InitDefaultLogger("",log.INFO)
-=======
+
     fmt.Printf("........init.........")
     log.DefaultLogger.Debugf("", log.INFO)
->>>>>>> c5430057
     go func() {
         re := &Endpoint{
             registryConfig: config.DefaultRegistryConfig,
