--- conflicted
+++ resolved
@@ -282,15 +282,11 @@
 }
 
 func initializeMetrics(config config.MetricsConfig) {
-<<<<<<< HEAD
-=======
 	// init shm zone
 	if config.ShmZone != "" && config.ShmSize > 0 {
 		shm.InitDefaultMetricsZone(config.ShmZone, int(config.ShmSize))
 	}
 
-	var flushSinks []types.MetricsSink
->>>>>>> c34f03cf
 	// set metrics package
 	statsMatcher := config.StatsMatcher
 	metrics.SetStatsMatcher(statsMatcher.RejectAll, statsMatcher.ExclusionLabels, statsMatcher.ExclusionKeys)
