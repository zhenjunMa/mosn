package proxy

import (
	"container/list"
	"errors"
	"fmt"
	"reflect"
	"strconv"
	"time"

	"gitlab.alipay-inc.com/afe/mosn/pkg/log"
	"gitlab.alipay-inc.com/afe/mosn/pkg/network"
	"gitlab.alipay-inc.com/afe/mosn/pkg/network/buffer"
	"gitlab.alipay-inc.com/afe/mosn/pkg/protocol"
	"gitlab.alipay-inc.com/afe/mosn/pkg/types"
)

// types.StreamEventListener
// types.StreamDecoder
// types.FilterChainFactoryCallbacks
type activeStream struct {
	streamId string
	proxy    *proxy
	route    types.Route
	cluster  types.ClusterInfo
	element  *list.Element

	// flow control
	bufferLimit        uint32
	highWatermarkCount int

	// ~~~ control args
	timeout    *ProxyTimeout
	retryState *retryState

	requestInfo      types.RequestInfo
	responseEncoder  types.StreamEncoder
	upstreamRequest  *upstreamRequest
	perRetryTimer    *timer
	globalRetryTimer *timer

	// ~~~ downstream request buf
	downstreamReqHeaders  map[string]string
	downstreamReqDataBuf  types.IoBuffer
	downstreamReqTrailers map[string]string

	// ~~~ downstream response buf
	downstreamRespHeaders  interface{}
	downstreamRespDataBuf  types.IoBuffer
	downstreamRespTrailers map[string]string

	// ~~~ state
	// starts to send back downstream response, set on upstream response detected
	downstreamResponseStarted bool
	// upstream req sent
	upstreamRequestSent bool
	// downstream request received done
	downstreamRecvDone bool
	// 1. upstream response send done 2. done by a hijack response
	localProcessDone bool

	encoderFiltersStreaming bool

	decoderFiltersStreaming bool

	filterStage int

	watermarkCallbacks types.DownstreamWatermarkEventListener

	// ~~~ filters
	encoderFilters []*activeStreamEncoderFilter
	decoderFilters []*activeStreamDecoderFilter

	logger log.Logger
}

func newActiveStream(streamId string, proxy *proxy, responseEncoder types.StreamEncoder) *activeStream {
	var stream *activeStream

	if buf := activeStreamPool.Take(); buf == nil {
		stream = &activeStream{}
	} else {
		stream = buf.(*activeStream)
	}

	stream.streamId = streamId
	stream.proxy = proxy
	stream.requestInfo = network.NewRequestInfo()
	stream.responseEncoder = responseEncoder
	stream.responseEncoder.GetStream().AddEventListener(stream)

	stream.logger = log.ByContext(proxy.context)

	proxy.stats.DownstreamRequestTotal().Inc(1)
	proxy.stats.DownstreamRequestActive().Inc(1)
	proxy.listenerStats.DownstreamRequestTotal().Inc(1)
	proxy.listenerStats.DownstreamRequestActive().Inc(1)

	return stream
}

// types.StreamEventListener
func (s *activeStream) OnResetStream(reason types.StreamResetReason) {
	s.proxy.stats.DownstreamRequestReset().Inc(1)
	s.proxy.listenerStats.DownstreamRequestReset().Inc(1)
	s.cleanStream()
}

func (s *activeStream) OnAboveWriteBufferHighWatermark() {
	s.callHighWatermarkCallbacks()
}

func (s *activeStream) callHighWatermarkCallbacks() {
	s.upstreamRequest.requestEncoder.GetStream().ReadDisable(true)
	s.highWatermarkCount++

	if s.watermarkCallbacks != nil {
		s.watermarkCallbacks.OnAboveWriteBufferHighWatermark()
	}
}

func (s *activeStream) OnBelowWriteBufferLowWatermark() {
	s.callLowWatermarkCallbacks()
}

func (s *activeStream) callLowWatermarkCallbacks() {
	s.upstreamRequest.requestEncoder.GetStream().ReadDisable(false)
	s.highWatermarkCount--

	if s.watermarkCallbacks != nil {
		s.watermarkCallbacks.OnBelowWriteBufferLowWatermark()
	}
}

// case 1: stream's lifecycle ends normally
// case 2: proxy ends stream in lifecycle
func (s *activeStream) endStream() {
	s.stopTimer()
<<<<<<< HEAD
	//add by @boqin to make "cleanstream" done only once
	var isReset bool

=======
	var isReset bool
>>>>>>> 91bbd97d
	if s.responseEncoder != nil {
		if (!s.downstreamRecvDone || !s.localProcessDone){
			// if downstream req received not done, or local proxy process not done by handle upstream response,
			// just mark it as done and reset stream as a failed case
			s.localProcessDone = true
			s.responseEncoder.GetStream().ResetStream(types.StreamLocalReset)
			isReset = true
		}
	}
<<<<<<< HEAD
	if !isReset {
		s.cleanStream()
	}

=======
	if (!isReset){
		s.cleanStream()
	}
>>>>>>> 91bbd97d
	// note: if proxy logic resets the stream, there maybe some underlying data in the conn.
	// we ignore this for now, fix as a todo
}

func (s *activeStream) cleanStream() {

	//123
	s.proxy.stats.DownstreamRequestActive().Dec(1)
	s.proxy.listenerStats.DownstreamRequestActive().Dec(1)

	var downstreamRespHeadersMap map[string]string

	if v, ok := s.downstreamRespHeaders.(map[string]string); ok {
		downstreamRespHeadersMap = v
	}

	if s.proxy != nil && s.proxy.accessLogs != nil {

		for _, al := range s.proxy.accessLogs {
			al.Log(s.downstreamReqHeaders, downstreamRespHeadersMap, s.requestInfo)
		}
	}

	s.proxy.deleteActiveStream(s)
}

// types.StreamDecoder
func (s *activeStream) OnDecodeHeaders(headers map[string]string, endStream bool) {
	s.downstreamRecvDone = endStream
	s.downstreamReqHeaders = headers

	s.doDecodeHeaders(nil, headers, endStream)
}

func (s *activeStream) doDecodeHeaders(filter *activeStreamDecoderFilter, headers map[string]string, endStream bool) {
	if s.decodeHeaderFilters(filter, headers, endStream) {
		return
	}

	// todo: validate headers
	if v, ok := headers[types.HeaderException]; ok {
		switch v {
		case types.MosnExceptionCodeC:
			s.sendHijackReply(types.CodecExceptionCode, headers)
		case types.MosnExceptionDeserial:
			s.sendHijackReply(types.DeserialExceptionCode, headers)
		default:
			s.sendHijackReply(types.UnknownCode, headers)
		}
		return
	}

	//do some route by service name
	route := s.proxy.routerConfig.Route(headers)

	if route == nil || route.RouteRule() == nil {
		// no route
		s.requestInfo.SetResponseFlag(types.NoRouteFound)

		s.sendHijackReply(types.RouterUnavailableCode, headers)

		return
	}

	s.route = route
	s.requestInfo.SetRouteEntry(route.RouteRule())

	s.requestInfo.SetDownstreamLocalAddress(s.proxy.readCallbacks.Connection().LocalAddr())
	// todo: detect remote addr
	s.requestInfo.SetDownstreamRemoteAddress(s.proxy.readCallbacks.Connection().RemoteAddr())
	err, pool := s.initializeUpstreamConnectionPool(route.RouteRule().ClusterName())

	if err != nil {
		return
	}

	s.timeout = parseProxyTimeout(route, headers)
	s.retryState = newRetryState(route.RouteRule().Policy().RetryPolicy(), headers, s.cluster)

	//Build Request
	s.upstreamRequest = &upstreamRequest{
		activeStream: s,
		proxy:        s.proxy,
		connPool:     pool,
	}

	if endStream {
		s.onUpstreamRequestSent()
	}

	s.upstreamRequest.encodeHeaders(headers, endStream)
}

func (s *activeStream) OnDecodeData(data types.IoBuffer, endStream bool) {
	s.requestInfo.SetBytesReceived(s.requestInfo.BytesReceived() + uint64(data.Len()))
	s.downstreamRecvDone = endStream

	s.doDecodeData(nil, data, endStream)
}

func (s *activeStream) doDecodeData(filter *activeStreamDecoderFilter, data types.IoBuffer, endStream bool) {
	// if active stream finished the lifecycle, just ignore further data
	if s.localProcessDone {
		return
	}

	if s.decodeDataFilters(filter, data, endStream) {
		return
	}

	shouldBufData := false
	if s.retryState != nil && s.retryState.retryOn {
		shouldBufData = true

		// todo: set a buf limit
	}

	if endStream {
		s.onUpstreamRequestSent()
	}

	if shouldBufData {
		copied := data.Clone()

		if s.downstreamReqDataBuf != data {
			// not in on decodeData continue decode context
			if s.downstreamReqDataBuf == nil {
				s.downstreamReqDataBuf = buffer.NewIoBuffer(data.Len())
			}

			s.downstreamReqDataBuf.ReadFrom(data)
		}

		// use a copy when we need to reuse buffer later
		s.upstreamRequest.encodeData(copied, endStream)
	} else {
		s.upstreamRequest.encodeData(data, endStream)
	}
}

func (s *activeStream) OnDecodeTrailers(trailers map[string]string) {
	s.downstreamRecvDone = true

	s.doDecodeTrailers(nil, trailers)
}

func (s *activeStream) doDecodeTrailers(filter *activeStreamDecoderFilter, trailers map[string]string) {
	// if active stream finished the lifecycle, just ignore further data
	if s.localProcessDone {
		return
	}

	if s.decodeTrailersFilters(filter, trailers) {
		return
	}

	s.downstreamReqTrailers = trailers
	s.onUpstreamRequestSent()
	s.upstreamRequest.encodeTrailers(trailers)
}

func (s *activeStream) onUpstreamRequestSent() {
	s.upstreamRequestSent = true
	s.requestInfo.SetRequestReceivedDuration(time.Now())

	if s.upstreamRequest != nil {
		// setup per try timeout timer
		s.setupPerTryTimeout()

		// setup global timeout timer
		if s.timeout.GlobalTimeout > 0 {
			if s.globalRetryTimer != nil {
				s.globalRetryTimer.stop()
			}

			s.globalRetryTimer = newTimer(s.onResponseTimeout, s.timeout.GlobalTimeout)
		}
	}
}

func (s *activeStream) onResponseTimeout() {
	s.globalRetryTimer = nil

	if s.upstreamRequest != nil {
		s.upstreamRequest.resetStream()
	}

	s.onUpstreamReset(UpstreamGlobalTimeout, types.StreamLocalReset)
}

func (s *activeStream) setupPerTryTimeout() {
	timeout := s.timeout

	if timeout.TryTimeout > 0 {
		if s.perRetryTimer != nil {
			s.perRetryTimer.stop()
		}

		s.perRetryTimer = newTimer(s.onPerTryTimeout, timeout.TryTimeout*time.Second)
		s.perRetryTimer.start()
	}
}

func (s *activeStream) onPerTryTimeout() {
	s.perRetryTimer = nil

	s.upstreamRequest.resetStream()
	s.onUpstreamReset(UpstreamPerTryTimeout, types.StreamLocalReset)
}

func (s *activeStream) initializeUpstreamConnectionPool(clusterName string) (error, types.ConnectionPool) {
	clusterSnapshot := s.proxy.clusterManager.Get(clusterName, nil)

	if reflect.ValueOf(clusterSnapshot).IsNil() {
		// no available cluster
		s.requestInfo.SetResponseFlag(types.NoRouteFound)
		s.sendHijackReply(types.RouterUnavailableCode, s.downstreamReqHeaders)

		return errors.New(fmt.Sprintf("unkown cluster %s", clusterName)), nil
	}

	clusterInfo := clusterSnapshot.ClusterInfo()
	s.cluster = clusterInfo
	clusterConnectionResource := clusterInfo.ResourceManager().ConnectionResource()

	if !clusterConnectionResource.CanCreate() {
		s.requestInfo.SetResponseFlag(types.UpstreamOverflow)
		s.sendHijackReply(types.UpstreamOverFlowCode, s.downstreamReqHeaders)

		return errors.New(fmt.Sprintf("upstream overflow in cluster %s", clusterName)), nil
	}

	var connPool types.ConnectionPool

	// todo: refactor
	switch types.Protocol(s.proxy.config.UpstreamProtocol) {
	case protocol.SofaRpc:
		connPool = s.proxy.clusterManager.SofaRpcConnPoolForCluster(clusterName, nil)
	case protocol.Http2:
		connPool = s.proxy.clusterManager.HttpConnPoolForCluster(clusterName, protocol.Http2, nil)
	default:
		connPool = s.proxy.clusterManager.HttpConnPoolForCluster(clusterName, protocol.Http2, nil)
	}

	if connPool == nil {
		s.requestInfo.SetResponseFlag(types.NoHealthyUpstream)
		s.sendHijackReply(types.NoHealthUpstreamCode, s.downstreamReqHeaders)

		return errors.New(fmt.Sprintf("no healthy upstream in cluster %s", clusterName)), nil
	}

	// TODO: update upstream stats

	return nil, connPool
}

// ~~~ active stream encoder wrapper

func (s *activeStream) encodeHeaders(headers map[string]string, endStream bool) {
	s.localProcessDone = endStream
	s.doEncodeHeaders(nil, headers, endStream)
}

func (s *activeStream) doEncodeHeaders(filter *activeStreamEncoderFilter, headers interface{}, endStream bool) {
	if s.encodeHeaderFilters(filter, headers, endStream) {
		return
	}

	//Currently, just log the error
	if err := s.responseEncoder.EncodeHeaders(headers, endStream); err != nil {
		s.logger.Errorf("[downstream] decode headers error, %s", err)
	}

	if endStream {
		s.endStream()
	}
}

func (s *activeStream) encodeData(data types.IoBuffer, endStream bool) {
	s.localProcessDone = endStream

	s.doEncodeData(nil, data, endStream)
}

func (s *activeStream) doEncodeData(filter *activeStreamEncoderFilter, data types.IoBuffer, endStream bool) {
	if s.encodeDataFilters(filter, data, endStream) {
		return
	}

	s.responseEncoder.EncodeData(data, endStream)

	s.requestInfo.SetBytesSent(s.requestInfo.BytesSent() + uint64(data.Len()))

	if endStream {
		s.endStream()
	}
}

func (s *activeStream) encodeTrailers(trailers map[string]string) {
	s.localProcessDone = true

	s.doEncodeTrailers(nil, trailers)
}

func (s *activeStream) doEncodeTrailers(filter *activeStreamEncoderFilter, trailers map[string]string) {
	if s.encodeTrailersFilters(filter, trailers) {
		return
	}

	s.responseEncoder.EncodeTrailers(trailers)
	s.endStream()
}

// ~~~ upstream event handler

func (s *activeStream) onUpstreamHeaders(headers map[string]string, endStream bool) {
	// check retry
	s.downstreamRespHeaders = headers
	if s.retryState != nil {
		shouldRetry := s.retryState.shouldRetry(headers, "")
		if shouldRetry && s.setupRetry(endStream) {
			if s.perRetryTimer != nil {
				s.perRetryTimer.stop()
			}

			s.perRetryTimer = s.retryState.scheduleRetry(s.doRetry)
			return
		}

		s.retryState = nil
	}

	s.requestInfo.SetResponseReceivedDuration(time.Now())

	s.downstreamResponseStarted = true

	if endStream {
		s.onUpstreamResponseRecvDone()
	}

	if v, ok := headers[types.HeaderException]; ok {
		switch v {
		case types.MosnExceptionCodeC:
			s.sendHijackReply(types.CodecExceptionCode, headers)
		case types.MosnExceptionDeserial:
			s.sendHijackReply(types.DeserialExceptionCode, headers)
		default:
			s.sendHijackReply(types.UnknownCode, headers)
		}
		return
	}

	// todo: insert proxy headers
	s.encodeHeaders(headers, endStream)
}

func (s *activeStream) onUpstreamData(data types.IoBuffer, endStream bool) {
	if endStream {
		s.onUpstreamResponseRecvDone()
	}

	s.encodeData(data, endStream)
}

func (s *activeStream) onUpstreamTrailers(trailers map[string]string) {
	s.onUpstreamResponseRecvDone()

	s.encodeTrailers(trailers)
}

func (s *activeStream) onUpstreamResponseRecvDone() {
	if !s.upstreamRequestSent {
		s.upstreamRequest.resetStream()
	}

	// todo: stats
	// todo: logs

	s.stopTimer()
}

func (s *activeStream) onUpstreamReset(urtype UpstreamResetType, reason types.StreamResetReason) {
	// todo: update stats

	// see if we need a retry
	if urtype != UpstreamGlobalTimeout &&
		s.downstreamResponseStarted && s.retryState != nil {
		if s.retryState.shouldRetry(nil, reason) && s.setupRetry(true) {
			if s.perRetryTimer != nil {
				s.perRetryTimer.stop()
			}

			s.perRetryTimer = s.retryState.scheduleRetry(s.doRetry)
			return
		}
	}

	// If we have not yet sent anything downstream, send a response with an appropriate status code.
	// Otherwise just reset the ongoing response.
	if s.downstreamResponseStarted {
		s.stopTimer()
		s.resetStream()
	} else {
		s.stopTimer()

		var code int
		if urtype == UpstreamGlobalTimeout || urtype == UpstreamPerTryTimeout {
			s.requestInfo.SetResponseFlag(types.UpstreamRequestTimeout)
			code = types.TimeoutExceptionCode
		} else {
			reasonFlag := s.proxy.streamResetReasonToResponseFlag(reason)
			s.requestInfo.SetResponseFlag(reasonFlag)
			code = types.NoHealthUpstreamCode
		}

		s.sendHijackReply(code, s.downstreamReqHeaders)
	}
}

func (s *activeStream) setupRetry(endStream bool) bool {
	if !s.upstreamRequestSent {
		return false
	}

	if !endStream {
		s.upstreamRequest.resetStream()
	}

	s.upstreamRequest = nil

	return true
}

func (s *activeStream) doRetry() {
	err, pool := s.initializeUpstreamConnectionPool(s.cluster.Name())

	if err != nil {
		return
	}

	s.upstreamRequest = &upstreamRequest{
		activeStream: s,
		proxy:        s.proxy,
		connPool:     pool,
	}

	s.upstreamRequest.encodeHeaders(s.downstreamReqHeaders,
		s.downstreamReqDataBuf != nil && s.downstreamReqTrailers != nil)

	if s.upstreamRequest != nil {
		if s.downstreamReqDataBuf != nil {
			// make a data copy to retry
			copied := s.downstreamReqDataBuf.Clone()
			s.upstreamRequest.encodeData(copied, s.downstreamReqTrailers == nil)
		}

		if s.downstreamReqTrailers != nil {
			s.upstreamRequest.encodeTrailers(s.downstreamReqTrailers)
		}

		// setup per try timeout timer
		s.setupPerTryTimeout()
	}
}

func (s *activeStream) onUpstreamAboveWriteBufferHighWatermark() {
	s.responseEncoder.GetStream().ReadDisable(true)
}

func (s *activeStream) onUpstreamBelowWriteBufferHighWatermark() {
	s.responseEncoder.GetStream().ReadDisable(false)
}

func (s *activeStream) resetStream() {
	s.endStream()
}

func (s *activeStream) sendHijackReply(code int, headers map[string]string) {
	if headers == nil {
		headers = make(map[string]string, 5)
	}

	headers[types.HeaderStatus] = strconv.Itoa(code)
	s.encodeHeaders(headers, true)
}

func (s *activeStream) stopTimer() {
	if s.perRetryTimer != nil {
		s.perRetryTimer.stop()
		s.perRetryTimer = nil
	}

	if s.globalRetryTimer != nil {
		s.globalRetryTimer.stop()
		s.globalRetryTimer = nil
	}
}

func (s *activeStream) setBufferLimit(bufferLimit uint32) {
	s.bufferLimit = bufferLimit

	// todo
}

func (s *activeStream) AddStreamDecoderFilter(filter types.StreamDecoderFilter) {
	sf := newActiveStreamDecoderFilter(len(s.decoderFilters), s, filter)
	s.decoderFilters = append(s.decoderFilters, sf)
}

func (s *activeStream) AddStreamEncoderFilter(filter types.StreamEncoderFilter) {
	sf := newActiveStreamEncoderFilter(len(s.encoderFilters), s, filter)
	s.encoderFilters = append(s.encoderFilters, sf)
}

func (s *activeStream) reset() {
	s.streamId = ""
	s.proxy = nil
	s.route = nil
	s.cluster = nil
	s.element = nil
	s.bufferLimit = 0
	s.highWatermarkCount = 0
	s.timeout = nil
	s.retryState = nil
	s.requestInfo = nil
	s.responseEncoder = nil
	s.upstreamRequest = nil
	s.perRetryTimer = nil
	s.globalRetryTimer = nil
	s.downstreamRespHeaders = nil
	s.downstreamReqDataBuf = nil
	s.downstreamReqTrailers = nil
	s.downstreamRespHeaders = nil
	s.downstreamRespDataBuf = nil
	s.downstreamRespTrailers = nil
	s.downstreamResponseStarted = false
	s.upstreamRequestSent = false
	s.downstreamRecvDone = false
	s.localProcessDone = false
	s.encoderFiltersStreaming = false
	s.decoderFiltersStreaming = false
	s.filterStage = 0
	s.watermarkCallbacks = nil
	s.encoderFilters = s.encoderFilters[:0]
	s.decoderFilters = s.decoderFilters[:0]
}<|MERGE_RESOLUTION|>--- conflicted
+++ resolved
@@ -136,13 +136,8 @@
 // case 2: proxy ends stream in lifecycle
 func (s *activeStream) endStream() {
 	s.stopTimer()
-<<<<<<< HEAD
 	//add by @boqin to make "cleanstream" done only once
 	var isReset bool
-
-=======
-	var isReset bool
->>>>>>> 91bbd97d
 	if s.responseEncoder != nil {
 		if (!s.downstreamRecvDone || !s.localProcessDone){
 			// if downstream req received not done, or local proxy process not done by handle upstream response,
@@ -152,16 +147,9 @@
 			isReset = true
 		}
 	}
-<<<<<<< HEAD
 	if !isReset {
 		s.cleanStream()
 	}
-
-=======
-	if (!isReset){
-		s.cleanStream()
-	}
->>>>>>> 91bbd97d
 	// note: if proxy logic resets the stream, there maybe some underlying data in the conn.
 	// we ignore this for now, fix as a todo
 }
