package v2

import (
	"net"
	"time"
)

type Metadata map[string]string

const (
	MaxRequestsPerConn  uint64 = 10000
	ConnBufferLimitByte uint32 = 16 * 1024
)

type ClusterType string

const (
	STATIC_CLUSTER  ClusterType = "STATIC"
	SIMPLE_CLUSTER  ClusterType = "SIMPLE"
	DYNAMIC_CLUSTER ClusterType = "DYNAMIC"
)

type SubClusterType string

const (
	CONFREG_CLUSTER SubClusterType = "CONFREG"
	// also , ZooKeeper
)

type LbType string

const (
	LB_RANDOM     LbType = "LB_RANDOM"
	LB_ROUNDROBIN LbType = "LB_ROUNDROBIN"
)

type Cluster struct {
<<<<<<< HEAD
	Name                 string
	ClusterType          ClusterType
	SubClustetType       SubClusterType
	ConnBufferLimitBytes uint32
	LbType               LbType
	MaxRequestPerConn    uint32
	CirBreThresholds     CircuitBreakers
	HealthCheck          HealthCheck
	Spec                 ClusterSpecInfo
	LBSubSetConfig       LBSubsetConfig
=======
	Name              string
	ClusterType       ClusterType
	SubClustetType    SubClusterType
	LbType            LbType
	MaxRequestPerConn uint32
	CirBreThresholds  CircuitBreakers
	HealthCheck       HealthCheck
	Spec              ClusterSpecInfo
	LBSubSetConfig    LBSubsetConfig
	TLS               TLSConfig
>>>>>>> 73b3550f
}

type CircuitBreakers struct {
	Thresholds []Thresholds
}

type Thresholds struct {
	Priority           RoutingPriority
	MaxConnections     uint32
	MaxPendingRequests uint32
	MaxRequests        uint32
	MaxRetries         uint32
}

type RoutingPriority string

const (
	DEFAULT RoutingPriority = "DEFAULT"
	HIGH    RoutingPriority = "HIGH"
)

type Host struct {
	Address  string
	Hostname string
	Weight   uint32
	MetaData Metadata
}

type ListenerConfig struct {
	Name                                  string
	Addr                                  net.Addr
	ListenerTag                           uint64
	ListenerScope                         string
	BindToPort                            bool
	PerConnBufferLimitBytes               uint32
	HandOffRestoredDestinationConnections bool
	InheritListener                       *net.TCPListener // used in inherit case
	Remain                                bool
	LogPath                               string // log
	LogLevel                              uint8
	AccessLogs                            []AccessLog
	DisableConnIo                         bool          // only used in http2 case
	FilterChains                          []FilterChain // FilterChains
}

type AccessLog struct {
	Path   string
	Format string
	// todo: add log filters
}

type TLSConfig struct {
	Status       bool
	ServerName   string
	CACert       string
	CertChain    string
	PrivateKey   string
	VerifyClient bool
	VerifyServer bool
	CipherSuites string
	EcdhCurves   string
	MinVersion   string
	MaxVersion   string
	ALPN         string
	Ticket       string
}

type TcpRoute struct {
	Cluster          string
	SourceAddrs      []net.Addr
	DestinationAddrs []net.Addr
}

type TcpProxy struct {
	Routes     []*TcpRoute
	AccessLogs []*AccessLog
}

type RpcRoute struct {
	Name    string
	Service string
	Cluster string
}

type RpcProxy struct {
	Routes []*RpcRoute
}

type FaultInject struct {
	DelayPercent  uint32
	DelayDuration uint64
}

type Proxy struct {
	DownstreamProtocol  string
	UpstreamProtocol    string
	SupportDynamicRoute bool
	BasicRoutes         []*BasicServiceRoute
	VirtualHosts        []*VirtualHost
}

type BasicServiceRoute struct {
	Name          string
	Service       string
	Cluster       string
	GlobalTimeout time.Duration
	RetryPolicy   *RetryPolicy
}

type RetryPolicy struct {
	RetryOn      bool
	RetryTimeout time.Duration
	NumRetries   uint32
}

type HealthCheck struct {
	Timeout            time.Duration
	HealthyThreshold   uint32
	UnhealthyThreshold uint32
	Interval           time.Duration
	IntervalJitter     time.Duration
	CheckPath          string
	ServiceName        string
}

type HealthCheckFilter struct {
	PassThrough                 bool
	CacheTime                   time.Duration
	Endpoint                    string
	ClusterMinHealthyPercentage map[string]float32
}

// currently only one subscribe allowed
type ClusterSpecInfo struct {
	Subscribes []SubscribeSpec
}

type SubscribeSpec struct {
	ServiceName string
}

type ServiceRegistryInfo struct {
	ServiceAppInfo ApplicationInfo
	ServicePubInfo []PublishInfo
}

type ApplicationInfo struct {
	AntShareCloud bool
	DataCenter    string
	AppName       string
	Zone          string
}

type PublishInfo struct {
	Pub PublishContent
}

type PublishContent struct {
	ServiceName string
	PubData     string
}

type LBSubsetConfig struct {
	FallBackPolicy  uint8             // NoFallBack,...
	DefaultSubset   map[string]string // {e1,e2,e3}
	SubsetSelectors [][]string        // {{keys,},}, used to create subsets of hosts, pre-computing, sorted
}

type FilterChain struct {
	FilterChainMatch string
	TLS              TLSConfig
	Filters          []Filter
}

type Filter struct {
	Name   string
	Config map[string]interface{}
}

type VirtualHost struct {
	Name            string
	Domains         []string
	Routers         []Router
	RequireTls      string
	VirtualClusters []VirtualCluster
}

type Router struct {
	Match     RouterMatch
	Route     RouteAction
	Redirect  RedirectAction
	Metadata  Metadata
	Decorator Decorator
}

type Decorator string

type RedirectAction struct {
	HostRedirect string
	PathRedirect string
	ResponseCode uint32
}

type RouterMatch struct {
	Prefix        string
	Path          string
	Regex         string
	CaseSensitive bool
	Runtime       RuntimeUInt32
	Headers       []HeaderMatcher
}

type RouteAction struct {
	ClusterName      string
	ClusterHeader    string // used for http only
	WeightedClusters []WeightedCluster
	MetadataMatch    Metadata
	Timeout          time.Duration
	RetryPolicy      *RetryPolicy
}

type WeightedCluster struct {
	Clusters         ClusterWeight
	RuntimeKeyPrefix string // not used currently
}

type ClusterWeight struct {
	Name          string
	Weight        uint32
	MetadataMatch Metadata
}

type RuntimeUInt32 struct {
	DefaultValue uint32
	RuntimeKey   string
}

type HeaderMatcher struct {
	Name  string
	Value string
	Regex bool
}

type VirtualCluster struct {
	Pattern string
	Name    string
	Method  string // http.Request.Method
}<|MERGE_RESOLUTION|>--- conflicted
+++ resolved
@@ -35,7 +35,6 @@
 )
 
 type Cluster struct {
-<<<<<<< HEAD
 	Name                 string
 	ClusterType          ClusterType
 	SubClustetType       SubClusterType
@@ -46,18 +45,7 @@
 	HealthCheck          HealthCheck
 	Spec                 ClusterSpecInfo
 	LBSubSetConfig       LBSubsetConfig
-=======
-	Name              string
-	ClusterType       ClusterType
-	SubClustetType    SubClusterType
-	LbType            LbType
-	MaxRequestPerConn uint32
-	CirBreThresholds  CircuitBreakers
-	HealthCheck       HealthCheck
-	Spec              ClusterSpecInfo
-	LBSubSetConfig    LBSubsetConfig
 	TLS               TLSConfig
->>>>>>> 73b3550f
 }
 
 type CircuitBreakers struct {
