--- conflicted
+++ resolved
@@ -104,33 +104,6 @@
             "Weight": 1
           }
         ]
-<<<<<<< HEAD
-      },
-      {
-        "Name": "com.alipay.rpc.common.service.facade.pb.SampleServicePb:1.0",
-        "Type": "DYNAMIC",
-        "sub_type": "CONFREG",
-        "lb_type": "LB_RANDOM",
-        "max_request_per_conn": 10000,
-        "conn_buffer_limit_bytes": 16384,
-        "health_check": {
-          "Timeout": 0,
-          "HealthyThreshold": 0,
-          "UnhealthyThreshold": 0,
-          "Interval": 0,
-          "IntervalJitter": 0,
-          "CheckPath": "",
-          "ServiceName": ""
-        },
-        "spec": {
-          "subscribe": [
-            {
-              "service_name": "com.alipay.rpc.common.service.facade.pb.SampleServicePb:1.0"
-            }
-          ]
-        }
-=======
->>>>>>> 4b258b33
       }
     ]
   },
